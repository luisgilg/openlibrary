ins { font-weight: bold; color: green;}
del { font-weight: bold; color: red; }
<<<<<<< HEAD
/* .diff-body { font-family: monospace; }*/
=======
/* .diff-body { font-family: monospace; }*/
>>>>>>> 071c6fc8
<|MERGE_RESOLUTION|>--- conflicted
+++ resolved
@@ -1,7 +1,3 @@
 ins { font-weight: bold; color: green;}
 del { font-weight: bold; color: red; }
-<<<<<<< HEAD
 /* .diff-body { font-family: monospace; }*/
-=======
-/* .diff-body { font-family: monospace; }*/
->>>>>>> 071c6fc8
