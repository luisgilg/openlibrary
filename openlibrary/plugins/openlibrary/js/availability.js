--- conflicted
+++ resolved
@@ -114,28 +114,22 @@
 	getAvailability(ocaids, function(response) {
             for (var book_ocaid in response) {
 		if (response[book_ocaid].status === "not_lendable") {
-<<<<<<< HEAD
                     for (var book_key in books) {
 			var book_ocaids = books[book_key];
 			if (book_ocaids.indexOf(book_ocaid) > -1) {
+			    $(selector + "[data-key=" + book_key  + "]")
+				.removeClass("borrow-link");
 			    $(selector + "[data-key=" + book_key  + "] span.read-icon")
 				.removeClass("borrow");
 			    $(selector + "[data-key=" + book_key  + "] span.read-icon")
 				.addClass("daisy");
 			    $(selector + "[data-key=" + book_key  + "] span.read-label")
 				.html("Daisy");
+                            $(selector + "[data-key=" + book_key  + "]")
+				.attr("href", book_key);
 			    delete books[book_key];
 			}
 		    }
-=======
-		    $(selector + "[data-key=" + book_ocaid  + "] span.read-icon")
-			.removeClass("borrow");
-		    $(selector + "[data-key=" + book_ocaid  + "] span.read-icon")
-			.addClass("daisy");
-		    $(selector + "[data-key=" + book_ocaid  + "] span.read-label")
-			.html("Daisy");
-		    delete books[book_ocaid];	    
->>>>>>> 16cce41a
 		} else if (response[book_ocaid].status === "available") {
                     // check all the books on this page
                     for (var book_key in books) {
