--- conflicted
+++ resolved
@@ -116,18 +116,16 @@
             return set()
         ia = self.ocaid
         url = 'http://www.archive.org/download/%s/%s_meta.xml' % (ia, ia)
-<<<<<<< HEAD
-        look_for = '<collection>printdisabled</collection>'
-        return any(i.strip().lower() == look_for for i in urllib2.urlopen(url))
-        
-    def is_lending_library(self):
-        # TODO only pull meta.xml once for both this check and is_daisy_encrypted
-        if not self.get('ocaid', None):
-            return False
-        ia = self.ocaid
-        url = 'http://www.archive.org/download/%s/%s_meta.xml' % (ia, ia)
-        look_for = '<collection>lendinglibrary</collection>'
-        return any(i.strip().lower() == look_for for i in urllib2.urlopen(url))
+        matches = (re_meta_collection.search(line) for line in urllib2.urlopen(url))
+        return set(m.group(1).lower() for m in matches if m)
+
+    def is_daisy_encrypted(self):
+        collections = self.get_ia_collections()
+        return 'printdisabled' in collections or 'lendinglibrary' in collections
+
+     def is_lending_library(self):
+        collections = self.get_ia_collections()
+        return 'lendinglibrary' in collections
         
     def get_lending_resources(self):
         """Returns the loan resource identifiers for books hosted on archive.org"""
@@ -157,14 +155,6 @@
                 return urn[len(desired):]
 
         return None
-=======
-        matches = (re_meta_collection.search(line) for line in urllib2.urlopen(url))
-        return set(m.group(1).lower() for m in matches if m)
-
-    def is_daisy_encrypted(self):
-        collections = self.get_ia_collections()
-        return 'printdisabled' in collections or 'lendinglibrary' in collections
->>>>>>> a4bef035
 
     def _process_identifiers(self, config, names, values):
         id_map = {}
