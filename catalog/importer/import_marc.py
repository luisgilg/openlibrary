#!/usr/bin/python2.5
from time import time, sleep
import catalog.marc.fast_parse as fast_parse
import web, sys, codecs, re, urllib2, httplib
import catalog.importer.pool as pool
import simplejson as json
from catalog.utils.query import query_iter
from catalog.importer.merge import try_merge
from catalog.marc.new_parser import read_edition
from catalog.importer.load import build_query, east_in_by_statement, import_author
from catalog.importer.lang import add_lang
from catalog.get_ia import files, read_marc_file
from catalog.merge.merge_marc import build_marc
from catalog.importer.db_read import get_mc, withKey
sys.path.append('/home/edward/src/olapi')
from olapi import OpenLibrary, unmarshal

from catalog.read_rc import read_rc

rc = read_rc()

marc_index = web.database(dbn='postgres', db='marc_index')
marc_index.printing = False

db_amazon = web.database(dbn='postgres', db='amazon')
db_amazon.printing = False

ol = OpenLibrary("http://openlibrary.org")
ol.login('ImportBot', rc['ImportBot']) 

sys.stdout = codecs.getwriter('utf-8')(sys.stdout)

t0 = time()
t_prev = time()
rec_no = 0
chunk = 50
load_count = 0

archive_id = sys.argv[1]

def percent(a, b):
    return float(a * 100.0) / b

def progress(archive_id, rec_no, start_pos, pos):
    global t_prev, load_count
    cur_time = time()
    t = cur_time - t_prev
    t_prev = cur_time
    t1 = cur_time - t0
    rec_per_sec = chunk / t
    bytes_per_sec_total = (pos - start_pos) / t1

    q = {
        'chunk': chunk,
        'rec_no': rec_no,
        't': t,
        't1': t1,
        'part': part,
        'pos': pos,
        'load_count': load_count,
        'time': cur_time,
        'bytes_per_sec_total': bytes_per_sec_total,
    }
    pool.post_progress(archive_id, q)

def is_loaded(loc):
    assert loc.startswith('marc:')
    vars = {'loc': loc[5:]}
    db_iter = marc_index.query('select * from machine_comment where v=$loc', vars)
    if list(db_iter):
        return True
    iter = query_iter({'type': '/type/edition', 'source_records': loc})
    return bool(list(iter))

re_meta_mrc = re.compile('^([^/]*)_meta.mrc:0:\d+$')

def amazon_source_records(asin):
    iter = db_amazon.select('amazon', where='asin = $asin', vars={'asin':asin})
    return ["amazon:%s:%s:%d:%d" % (asin, r.seg, r.start, r.length) for r in iter]

def fix_toc(e):
    toc = e.get('table_of_contents', None)
    if not toc:
        return
    if isinstance(toc[0], dict) and toc[0]['type'] == '/type/toc_item':
        return
    return [{'title': unicode(i), 'type': '/type/toc_item'} for i in toc if i != u'']

re_skip = re.compile('\b([A-Z]|Co|Dr|Jr|Capt|Mr|Mrs|Ms|Prof|Rev|Revd|Hon)\.$')

def has_dot(s):
    return s.endswith('.') and not re_skip.search(s)

def author_from_data(loc, data):
    edition = read_edition(loc, data)
    assert 'authors' in edition
    east = east_in_by_statement(edition)
    assert len(edition['authors']) == 1
    print `edition['authors'][0]`
    a = import_author(edition['authors'][0], eastern=east)
    if 'key' in a:
        return {'key': a['key']}
    ret = ol.new(a, comment='new author')
    print 'ret:', ret
    assert isinstance(ret, basestring)
    return {'key': ret}

def undelete_author(a):
    key = a['key']
    assert a['type'] == '/type/delete'
    url = 'http://openlibrary.org' + key + '.json?v=' + str(a['revision'] - 1)
    prev = unmarshal(json.load(urllib2.urlopen(url)))
    assert prev['type'] == '/type/author'
    ol.save(key, prev, 'undelete author')

def undelete_authors(authors):
    for a in authors:
        if a['type'] == '/type/delete':
            undelete_author(a)
        else:
            print a
            assert a['type'] == '/type/author'

def add_source_records(key, new, thing, data):
    sr = None
    e = ol.get(key)
    if 'source_records' in e:
        if new in e['source_records']:
            return
        e['source_records'].append(new)
    else:
        existing = get_mc(key)
        amazon = 'amazon:'
        if existing.startswith('ia:'):
            sr = [existing]
        elif existing.startswith(amazon):
            sr = amazon_source_records(existing[len(amazon):]) or [existing]
        else:
            m = re_meta_mrc.match(existing)
            sr = ['marc:' + existing if not m else 'ia:' + m.group(1)]
        assert new not in sr
        e['source_records'] = sr + [new]

    # fix other bits of the record as well
    new_toc = fix_toc(e)
    if new_toc:
        e['table_of_contents'] = new_toc
    if e.get('subjects', None) and any(has_dot(s) for s in e['subjects']):
        subjects = [s[:-1] if has_dot(s) else s for s in e['subjects']]
        e['subjects'] = subjects
    if 'authors' in e:
        if any(a=='None' for a in e['authors']):
            assert len(e['authors']) == 1
            new_author = author_from_data(new, data)
            e['authors'] = [new_author]
        else:
            print e['authors']
            authors = [ol.get(akey) for akey in e['authors']]
<<<<<<< HEAD
            authors = [ol.get(a['location']) if a['type'] == '/type/redirect' else a \
                    for a in authors]
=======
            while any(a['type'] == '/type/redirect' for a in authors):
                print 'following redirects'
                authors = [ol.get(a['location']) if a['type'] == '/type/redirect' else a for a in authors]
>>>>>>> 56ba7e70
            e['authors'] = [a['key'] for a in authors]
            undelete_authors(authors)
    try:
        print ol.save(key, e, 'found a matching MARC record')
    except:
        print e
        raise
    if new_toc:
        new_edition = ol.get(key)
        # [{u'type': <ref: u'/type/toc_item'>}, ...]
        assert 'title' in new_edition['table_of_contents'][0]

def load_part(archive_id, part, start_pos=0):
    #sleep(30)
    print 'load_part:', archive_id, part
    global rec_no, t_prev, load_count
    full_part = archive_id + "/" + part
    f = open(rc['marc_path'] + "/" + full_part)
    if start_pos:
        f.seek(start_pos)
    for pos, loc, data in read_marc_file(full_part, f, pos=start_pos):
        rec_no += 1
        if rec_no % chunk == 0:
            progress(archive_id, rec_no, start_pos, pos)

        if is_loaded(loc):
            continue
        want = ['001', '003', '010', '020', '035', '245']
        try:
            index_fields = fast_parse.index_fields(data, want)
        except KeyError:
            print loc
            print fast_parse.get_tag_lines(data, ['245'])
            raise
        except AssertionError:
            print loc
            raise
        if not index_fields or 'title' not in index_fields:
            continue

        print loc
        edition_pool = pool.build(index_fields)

        if not edition_pool:
            yield loc, data
            continue

        rec = fast_parse.read_edition(data)
        e1 = build_marc(rec)

        match = False
        seen = set()
        for k, v in edition_pool.iteritems():
            for edition_key in v:
                if edition_key in seen:
                    continue
                thing = None
                while not thing or thing['type']['key'] == '/type/redirect':
                    seen.add(edition_key)
                    thing = withKey(edition_key)
                    assert thing
                    if thing['type']['key'] == '/type/redirect':
                        print 'following redirect %s => %s' % (edition_key, thing['location'])
                        edition_key = thing['location']
                if try_merge(e1, edition_key, thing):
                    add_source_records(edition_key, loc, thing, data)
                    match = True
                    break
            if match:
                break

        if not match:
            yield loc, data

start = pool.get_start(archive_id)
go = 'part' not in start

print archive_id

def write(q): # unused
    if 0:
        for i in range(10):
            try:
                return ol.new(q, comment='initial import')
            except (KeyboardInterrupt, NameError):
                raise
            except:
                pass
            sleep(30)
    try:
        return ol.new(q, comment='initial import')
    except:
        print q
        raise

def write_edition(loc, edition):
    add_lang(edition)
    q = build_query(loc, edition)
    authors = []
    for a in q.get('authors', []):
        if 'key' in a:
            authors.append({'key': a['key']})
        else:
            try:
                ret = ol.new(a, comment='new author')
            except:
                print a
                raise
            print 'ret:', ret
            assert isinstance(ret, basestring)
#            assert ret['status'] == 'ok'
#            assert 'created' in ret and len(ret['created']) == 1
            authors.append({'key': ret})
    q['source_records'] = [loc]
    if authors:
        q['authors'] = authors

    for attempt in range(5):
        if attempt > 0:
            print 'retrying'
        try:
            ret = ol.new(q, comment='initial import')
        except httplib.BadStatusLine:
            sleep(10)
            continue
        except: # httplib.BadStatusLine
            print q
            raise
        break
    print 'ret:', ret
    assert isinstance(ret, basestring)
#    assert ret['status'] == 'ok'
#    assert 'created' in ret
#    editions = [i for i in ret['created'] if i.startswith('/b/OL')]
#    assert len(editions) == 1
    key = ret
    # get key from return
    pool.update(key, q)

for part, size in files(archive_id):
#for part, size in marc_loc_updates:

#    if 'v37' not in part:
#        continue
    print part, size
    if not go:
        if part == start['part']:
            go = True
            print "starting %s at %d" % (part, start['pos'])
            part_iter = load_part(archive_id, part, start_pos=start['pos'])
        else:
            continue
    else:
        part_iter = load_part(archive_id, part)

    for loc, data in part_iter:
        #if loc == 'marc_binghamton_univ/bgm_openlib_final_10-15.mrc:265680068:4538':
        #    continue
        try:
            edition = read_edition(loc, data)
        except AssertionError:
            print loc
            raise
        if edition['title'] == 'See.':
            print 'See.', edition
            continue
        if edition['title'] == 'See also.':
            print 'See also.', edition
            continue
        load_count += 1
        if load_count % 100 == 0:
            print "load count", load_count
        write_edition(loc, edition)

print "finished"<|MERGE_RESOLUTION|>--- conflicted
+++ resolved
@@ -156,14 +156,9 @@
         else:
             print e['authors']
             authors = [ol.get(akey) for akey in e['authors']]
-<<<<<<< HEAD
-            authors = [ol.get(a['location']) if a['type'] == '/type/redirect' else a \
-                    for a in authors]
-=======
             while any(a['type'] == '/type/redirect' for a in authors):
                 print 'following redirects'
                 authors = [ol.get(a['location']) if a['type'] == '/type/redirect' else a for a in authors]
->>>>>>> 56ba7e70
             e['authors'] = [a['key'] for a in authors]
             undelete_authors(authors)
     try:
@@ -177,7 +172,6 @@
         assert 'title' in new_edition['table_of_contents'][0]
 
 def load_part(archive_id, part, start_pos=0):
-    #sleep(30)
     print 'load_part:', archive_id, part
     global rec_no, t_prev, load_count
     full_part = archive_id + "/" + part
@@ -305,9 +299,6 @@
 
 for part, size in files(archive_id):
 #for part, size in marc_loc_updates:
-
-#    if 'v37' not in part:
-#        continue
     print part, size
     if not go:
         if part == start['part']:
